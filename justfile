# justfile - Task runner for ats-pdf-generator
# See: https://github.com/casey/just

# Set shell for all recipes
set shell := ["bash", "-uc"]

# Variables
export CI := env_var_or_default("CI", "false")
export UV_COMPILE_BYTECODE := "1"
export UV_CACHE_DIR := "$HOME/.cache/uv"

# Show available commands with helpful context
@default:
<<<<<<< HEAD
    just help-custom
=======
    just --help-custom
>>>>>>> acfef1cf

# Display custom help information
@help-custom:
    echo "ATS PDF Generator - Development Tasks"
    echo ""
    echo "MAIN COMMANDS:"
    echo "  quick        Fast checks (~30s)"
    echo "  check        Pre-commit checks (~3min)"
    echo "  ci           Full CI pipeline (~10min)"
    echo "  install      Setup development environment"
    echo ""
    echo "QUALITY:"
    echo "  lint         Lint all code"
    echo "  format       Format all code"
    echo "  test         Run all tests"
<<<<<<< HEAD
    echo "  security     Run security scans (Trivy + Bandit)"
=======
>>>>>>> acfef1cf
    echo ""
    echo "DOCKER:"
    echo "  build        Build standard image"
    echo "  build-all    Build all variants"
    echo "  test-docker  Test all images"
    echo ""
    echo "PDF OPERATIONS:"
    echo "  convert      Convert Markdown to PDF"
    echo ""
    echo "Full list: just --list"
    echo "Internal tasks: just --list | grep '^  _'"
    echo ""
    echo "Tasks with _ prefix are internal helpers."
    echo "You can call them for debugging: just _build-docker alpine"

# ============================================================================
# Quick Entry Points (Most Common Workflows)
# ============================================================================

# Fast local checks (~30 seconds)
quick: lint-python test-python
    @echo ""
    @echo "✅ Quick checks passed!"

# Thorough pre-commit checks (~3 minutes)
<<<<<<< HEAD
check: lint format-check typecheck test-python security-python
=======
check: lint format-check typecheck test
>>>>>>> acfef1cf
    @echo ""
    @echo "✅ Ready to commit!"

# Complete CI pipeline (~10 minutes)
<<<<<<< HEAD
ci: lint format-check typecheck check-docstrings test-python security
    @echo ""
    @echo "✅ Complete CI pipeline passed!"
    @echo "This matches the 'build' job in GitHub Actions."
=======
ci: lint format-check typecheck check-docstrings test-python security _ci-build-docker _ci-test-docker validate-dockerfiles
    @echo ""
    @echo "✅ Complete CI pipeline passed!"
    @echo "This matches what GitHub Actions runs."
>>>>>>> acfef1cf

# ============================================================================
# Development Environment
# ============================================================================

# Install all dependencies and setup dev environment
install:
    #!/usr/bin/env bash
    set -euo pipefail
    echo "🚀 Installing dependencies..."
    uv sync --dev

    # Skip pre-commit installation in CI environments
    if [ "${CI:-}" = "true" ] || [ "${GITHUB_ACTIONS:-}" = "true" ] || [ "${GITLAB_CI:-}" = "true" ]; then
        echo "⏭️  Skipping pre-commit installation in CI environment"
    else
        echo "🔧 Installing pre-commit hooks..."
        uv run pre-commit install
        uv run pre-commit install --hook-type commit-msg
    fi

    echo "✅ Development environment ready!"
    echo ""
    echo "Available commands:"
    echo "  just --list              # Show all available tasks"
    echo "  just ci                  # Run all quality checks (same as CI)"
    echo "  just test                # Run tests"
    echo "  just format              # Auto-fix formatting"
    echo "  just security            # Run security scan (fails on HIGH/CRITICAL)"
    echo ""
    echo "Security scanning:"
    echo "  • Scans for HIGH/CRITICAL vulnerabilities and secrets"
    echo "  • Fails the build if any HIGH/CRITICAL issues are found"
    echo "  • Uses Trivy for dependency vulnerabilities and secret detection"

# Install production dependencies only
install-prod:
    uv sync --frozen --no-dev

# Setup local environment (for non-mise users)
setup-local:
    ./scripts/setup-local-env.sh

# ============================================================================
# Code Quality (Aggregators)
# ============================================================================

# Lint all code
lint: lint-python lint-shell lint-markdown

# Format all code
format: format-python format-markdown

# Check formatting (no changes)
format-check: _format-check-python

# Run all tests
test: test-python test-docker

# Type check code
typecheck: typecheck-python

# ============================================================================
# Python Quality Checks
# ============================================================================

# Lint Python code with ruff
lint-python:
    @echo "🔍 Linting Python code..."
    uv run ruff check .

# Format Python code
format-python:
    @echo "🎨 Formatting Python code..."
    uv run ruff format .

# Type check Python code
typecheck-python:
    @echo "🔍 Type checking Python code..."
    uv run mypy src/ats_pdf_generator/

# Check docstring coverage
check-docstrings:
    @echo "📝 Checking docstring coverage..."
    uv run interrogate src/ats_pdf_generator/ --fail-under=80

# Run Python tests with coverage
test-python:
    @echo "🧪 Running Python tests..."
    uv run pytest --cov=src --cov-report=xml --cov-report=term-missing

# Run Python security scan with bandit
security-python:
    @echo "🔒 Running Python security scan with bandit..."
    uv run bandit -c pyproject.toml -r src/ats_pdf_generator/

# ============================================================================
# Shell Script Quality Checks
# ============================================================================

# Lint shell scripts
lint-shell:
    #!/usr/bin/env bash
    set -euo pipefail
    echo "🐚 Linting shell scripts..."
    scripts=(scripts/*.sh)
    for script in "${scripts[@]}"; do
        echo "  • $script"
    done
    shellcheck -x "${scripts[@]}"
    echo "✅ All shell scripts passed"

# ============================================================================
# Docker Operations
# ============================================================================

# Build standard image (default)
build: (_build-docker "standard")

# Build all image variants
build-all:
    @echo "🔨 Building all Docker images..."
    just _build-docker alpine
    just _build-docker standard
    just _build-docker dev
    @echo "✅ All images built successfully!"

# Test all Docker images
test-docker:
    #!/usr/bin/env bash
    set -euo pipefail
    echo "🧪 Testing all Docker images..."

    # Test each image variant using the centralized test helper
    just _test-docker-image alpine
    just _test-docker-image standard
    just _test-docker-image dev

    echo "✅ All Docker tests passed!"

# Validate Dockerfiles with hadolint
validate-dockerfiles:
    #!/usr/bin/env bash
    set -euo pipefail
    echo "🔍 Validating Dockerfiles with hadolint..."

    if ! command -v hadolint >/dev/null 2>&1; then
        echo "⚠️  hadolint not found, skipping validation"
        echo "Install with: brew install hadolint (macOS) or mise install"
        exit 0
    fi

    failed=0
    for dockerfile in docker/Dockerfile.*; do
        echo "Checking $dockerfile..."
        if ! hadolint --ignore DL3008 --ignore DL3018 "$dockerfile"; then
            ((failed++))
        fi
    done

    if [ $failed -eq 0 ]; then
        echo "✅ All Dockerfiles passed validation"
    else
        echo "❌ $failed Dockerfile(s) failed validation"
        exit 1
    fi

# Show Docker image information
docker-info:
    @echo "📦 Docker image information:"
    @echo ""
    @docker images ats-pdf-generator --format "table {{{{.Repository}}}}\t{{{{.Tag}}}}\t{{{{.Size}}}}\t{{{{.CreatedSince}}}}" 2>/dev/null || echo "No images found. Run 'just build-all' to create them."

# Clean Docker images
docker-clean:
    @echo "🧹 Cleaning Docker images..."
    -docker rmi ats-pdf-generator:alpine 2>/dev/null || true
    -docker rmi ats-pdf-generator:standard 2>/dev/null || true
    -docker rmi ats-pdf-generator:dev 2>/dev/null || true
    @echo "✅ Docker images cleaned"

# ============================================================================
# Markdown Quality Checks
# ============================================================================

# Lint Markdown files
lint-markdown:
    #!/usr/bin/env bash
    set -euo pipefail
    echo "📝 Linting Markdown files..."

    # Use mise-managed pnpm dlx if available, fallback to system npx
    if command -v mise >/dev/null 2>&1; then
        mise exec -- pnpm dlx markdownlint-cli '**/*.{md,mdc}' --config=.markdownlint.jsonc
    else
        npx markdownlint-cli '**/*.{md,mdc}' --config=.markdownlint.jsonc
    fi

# Format Markdown files
format-markdown:
    #!/usr/bin/env bash
    set -euo pipefail
    echo "📝 Formatting Markdown files..."

    # Use mise-managed pnpm dlx if available, fallback to system npx
    if command -v mise >/dev/null 2>&1; then
        mise exec -- pnpm dlx markdownlint-cli '**/*.{md,mdc}' --config=.markdownlint.jsonc --fix
    else
        npx markdownlint-cli '**/*.{md,mdc}' --config=.markdownlint.jsonc --fix
    fi

# ============================================================================
# Security Scanning
# ============================================================================

# Run all security scans (Python + Trivy)
security: security-python security-trivy

# Run security scan with Trivy
security-trivy:
    #!/usr/bin/env bash
    set -euo pipefail
    echo "🔒 Running security scan..."

    # Use mise-managed trivy
    if command -v mise >/dev/null 2>&1; then
        TRIVY_CMD="mise exec -- trivy"
    elif command -v trivy >/dev/null 2>&1; then
        TRIVY_CMD="trivy"
    else
        echo "⚠️  trivy not found, skipping security scan"
        echo "Install with: mise install trivy"
        exit 0
    fi

    echo "🔒 HIGH/CRITICAL vulnerabilities and secrets will fail the build"

    # Run scan with SARIF output for GitHub Actions (includes secrets scanning)
    $TRIVY_CMD fs . --format sarif --output trivy-results.sarif --scanners vuln,secret --severity HIGH,CRITICAL --ignore-unfixed

    # Run vulnerability scan on dependencies
    echo "🔍 Scanning dependencies for vulnerabilities..."
    $TRIVY_CMD fs . --format table --scanners vuln --severity HIGH,CRITICAL --ignore-unfixed

    # Run secret scan on source code (exclude dependencies)
    echo "🔍 Scanning source code for secrets..."
    $TRIVY_CMD fs . --format table --scanners secret --severity HIGH,CRITICAL --skip-files "uv.lock,node_modules/,*.pyc,__pycache__/"

    echo "✅ Security scan completed - no HIGH/CRITICAL issues found"

# ============================================================================
# Publishing & Deployment
# ============================================================================

# Publish Docker image to registries
publish version="latest":
    #!/usr/bin/env bash
    set -euo pipefail
    echo "🚀 Publishing version: {{version}}"

    # Build standard image
    just build

    # Tag for registries
    docker tag ats-pdf-generator:standard dohdalabs/ats-pdf-generator:{{version}}
    docker tag ats-pdf-generator:standard ghcr.io/dohdalabs/ats-pdf-generator:{{version}}

    # Push to Docker Hub
    echo "📤 Pushing to Docker Hub..."
    docker push dohdalabs/ats-pdf-generator:{{version}}

    # Push to GitHub Container Registry
    echo "📤 Pushing to GitHub Container Registry..."
    docker push ghcr.io/dohdalabs/ats-pdf-generator:{{version}}

    echo "✅ Published successfully!"
    echo ""
    echo "Pull commands:"
    echo "  docker pull dohdalabs/ats-pdf-generator:{{version}}"
    echo "  docker pull ghcr.io/dohdalabs/ats-pdf-generator:{{version}}"

# ============================================================================
# PDF Operations
# ============================================================================

# Convert Markdown to PDF
convert input output="": (_build-docker "dev")
    #!/usr/bin/env bash
    set -euo pipefail

    # Validate input parameter is not empty
    if [ -z "{{input}}" ]; then
        echo "Error: Input parameter is required and cannot be empty" >&2
        exit 1
    fi

    # Set default output if not provided
    if [ -z "{{output}}" ]; then
        # Remove .md extension and add .pdf
        INPUT_BASE="{{input}}"
        OUTPUT_FILE="${INPUT_BASE%.md}.pdf"
    else
        OUTPUT_FILE="{{output}}"
    fi

    # Validate input file exists
    if [ ! -f "{{input}}" ]; then
        echo "Error: Input file not found: {{input}}" >&2
        exit 1
    fi

    # Extract paths for Docker mount
    INPUT_DIR=$(dirname "{{input}}")
    INPUT_FILENAME=$(basename "{{input}}")
    OUTPUT_BASENAME=$(basename "$OUTPUT_FILE")

    # Resolve absolute path for Docker mount (portable across systems)
    RESOLVED_INPUT_DIR=""
    if command -v realpath >/dev/null 2>&1; then
        # Use realpath if available (GNU coreutils)
        RESOLVED_INPUT_DIR=$(realpath "$INPUT_DIR")
    elif command -v readlink >/dev/null 2>&1 && readlink -f / >/dev/null 2>&1; then
        # Fallback to readlink -f if available (some BSD systems)
        RESOLVED_INPUT_DIR=$(readlink -f "$INPUT_DIR")
    else
        # POSIX-compliant fallback using cd and pwd
        RESOLVED_INPUT_DIR=$(cd "$INPUT_DIR" && pwd)
    fi

    # Validate that we successfully resolved the path
    if [ -z "$RESOLVED_INPUT_DIR" ] || [ ! -d "$RESOLVED_INPUT_DIR" ]; then
        echo "Error: Unable to resolve absolute path for input directory: $INPUT_DIR" >&2
        echo "This system lacks realpath, readlink -f, or basic POSIX utilities." >&2
        echo "Please ensure your system has standard Unix utilities available." >&2
        exit 1
    fi

    echo "Converting: {{input}} -> $OUTPUT_FILE"

    # Run conversion in Docker container
    # PDF is generated in the input directory first
    docker run --rm \
        -v "$RESOLVED_INPUT_DIR:/app/input" \
        -w /app \
        ats-pdf-generator:dev \
        bash -c "source .venv/bin/activate && python src/ats_pdf_generator/ats_converter.py input/$INPUT_FILENAME -o input/$OUTPUT_BASENAME"

    # Move the generated PDF to the requested output location if different
    GENERATED_FILE="$RESOLVED_INPUT_DIR/$OUTPUT_BASENAME"

    # Resolve OUTPUT_FILE to absolute path for comparison
    OUTPUT_DIR=$(dirname "$OUTPUT_FILE")
    OUTPUT_BASENAME_FINAL=$(basename "$OUTPUT_FILE")

    # Resolve absolute output path
    if [ -d "$OUTPUT_DIR" ]; then
        RESOLVED_OUTPUT_DIR=$(cd "$OUTPUT_DIR" && pwd)
    else
        # Output directory doesn't exist yet, resolve parent and append
        mkdir -p "$OUTPUT_DIR"
        RESOLVED_OUTPUT_DIR=$(cd "$OUTPUT_DIR" && pwd)
    fi
    RESOLVED_OUTPUT_FILE="$RESOLVED_OUTPUT_DIR/$OUTPUT_BASENAME_FINAL"

    # Move file if output location is different from where it was generated
    if [ "$GENERATED_FILE" != "$RESOLVED_OUTPUT_FILE" ]; then
        mv "$GENERATED_FILE" "$RESOLVED_OUTPUT_FILE"
        echo "✅ PDF generated and moved to: $OUTPUT_FILE"
    else
        echo "✅ PDF generated: $OUTPUT_FILE"
    fi

# ============================================================================
# Utility Commands
# ============================================================================

# Extract tool versions from mise.toml
tool-versions:
    ./scripts/extract-versions.sh list

# Run pre-commit on all files
pre-commit:
    uv run pre-commit run --all-files

# Show UV package information
uv-info:
    @uv --version
    @echo "Python: $(uv run python --version)"
    @echo "Virtual env: $(uv run which python)"

# Update UV lock file
uv-update:
    uv lock --upgrade

# Open shell in dev Docker container
docker-shell: (_build-docker "dev")
    docker run --rm -it -v "$(pwd):/app" -w /app ats-pdf-generator:dev bash

# ============================================================================
# Development Environment (Docker Compose)
# ============================================================================

# Start development environment
dev-up:
    docker-compose -f docker/docker-compose.yml --profile dev up -d

# Stop development environment
dev-down:
    docker-compose -f docker/docker-compose.yml down

# Restart development environment
dev-restart:
    docker-compose -f docker/docker-compose.yml restart

# View live logs from development environment
dev-logs:
    docker-compose -f docker/docker-compose.yml logs -f

# Open shell in running development container
dev-shell:
    docker-compose -f docker/docker-compose.yml exec ats-converter-dev bash

# ============================================================================
# Internal Helpers (visible for debugging)
# ============================================================================

# Build a specific Docker image variant
_build-docker variant:
    #!/usr/bin/env bash
    set -euo pipefail
    echo "🔨 Building {{variant}} image..."
    GIT_SHA=$(git rev-parse HEAD 2>/dev/null || echo "unknown")
    docker build \
        --build-arg GIT_SHA="$GIT_SHA" \
        --build-arg VENDOR="DohDa Labs" \
        -f docker/Dockerfile.{{variant}} \
        -t ats-pdf-generator:{{variant}} .
    echo "✅ Built ats-pdf-generator:{{variant}}"

# Test a specific Docker image variant
_test-docker-image variant:
    #!/usr/bin/env bash
    set -euo pipefail
    echo "🧪 Testing {{variant}} image..."

    # Determine shell to use (Alpine uses ash, others use bash)
    if [ "{{variant}}" = "alpine" ]; then
        SHELL_CMD="ash -c"
    else
        SHELL_CMD="bash -c"
    fi

    # Test 1: Run help command (skip for dev image)
    if [ "{{variant}}" != "dev" ]; then
        docker run --rm ats-pdf-generator:{{variant}} --help >/dev/null
    else
        docker run --rm ats-pdf-generator:{{variant}} bash -c "echo 'Dev image working'" >/dev/null
    fi

    # Test 2: Check /app/tmp permissions
    docker run --rm --entrypoint="" ats-pdf-generator:{{variant}} $SHELL_CMD 'test -d /app/tmp && test -w /app/tmp && echo "✅ /app/tmp exists and is writable"'

    echo "✅ {{variant}} image passed all tests"

# Check Python code formatting (no changes)
_format-check-python:
    @echo "🎨 Checking Python formatting..."
    uv run ruff format --check .

# ============================================================================
# Hidden Internals (CI-only, use with caution)
# ============================================================================

# Build Docker images based on branch (CI optimization)
[private]
_ci-build-docker:
    #!/usr/bin/env bash
    set -euo pipefail

    # Check if we're on main branch
    if [ "${GITHUB_REF:-}" = "refs/heads/main" ] || [ "$(git branch --show-current 2>/dev/null || echo 'unknown')" = "main" ]; then
        echo "🔨 Building all Docker images (main branch detected)..."
        just build-all
    else
        echo "🔨 Building standard Docker image only (non-main branch)..."
        just build
    fi

# Test Docker images based on branch (CI optimization)
[private]
_ci-test-docker:
    #!/usr/bin/env bash
    set -euo pipefail

    # Check if we're on main branch
    if [ "${GITHUB_REF:-}" = "refs/heads/main" ] || [ "$(git branch --show-current 2>/dev/null || echo 'unknown')" = "main" ]; then
        echo "🧪 Testing all Docker images (main branch detected)..."
        just test-docker
    else
        echo "🧪 Testing standard Docker image only (non-main branch)..."
        just _test-docker-image standard
    fi<|MERGE_RESOLUTION|>--- conflicted
+++ resolved
@@ -11,11 +11,7 @@
 
 # Show available commands with helpful context
 @default:
-<<<<<<< HEAD
     just help-custom
-=======
-    just --help-custom
->>>>>>> acfef1cf
 
 # Display custom help information
 @help-custom:
@@ -31,10 +27,6 @@
     echo "  lint         Lint all code"
     echo "  format       Format all code"
     echo "  test         Run all tests"
-<<<<<<< HEAD
-    echo "  security     Run security scans (Trivy + Bandit)"
-=======
->>>>>>> acfef1cf
     echo ""
     echo "DOCKER:"
     echo "  build        Build standard image"
@@ -60,26 +52,15 @@
     @echo "✅ Quick checks passed!"
 
 # Thorough pre-commit checks (~3 minutes)
-<<<<<<< HEAD
-check: lint format-check typecheck test-python security-python
-=======
 check: lint format-check typecheck test
->>>>>>> acfef1cf
     @echo ""
     @echo "✅ Ready to commit!"
 
 # Complete CI pipeline (~10 minutes)
-<<<<<<< HEAD
-ci: lint format-check typecheck check-docstrings test-python security
-    @echo ""
-    @echo "✅ Complete CI pipeline passed!"
-    @echo "This matches the 'build' job in GitHub Actions."
-=======
 ci: lint format-check typecheck check-docstrings test-python security _ci-build-docker _ci-test-docker validate-dockerfiles
     @echo ""
     @echo "✅ Complete CI pipeline passed!"
     @echo "This matches what GitHub Actions runs."
->>>>>>> acfef1cf
 
 # ============================================================================
 # Development Environment
