# Development Guide

This document is for technical reviewers and developers who want to understand the codebase architecture, explore the implementation, and set up a local development environment.

## Key Technical Highlights

- **Just-Based Task Runner**: All operations implemented as just recipes for consistency across local and CI environments
- **Multi-Stage Docker Builds**: Optimized production images with separate builder and runtime stages
- **Modern Python Tooling**: Uses `uv` for fast dependency management and `ruff` for linting/formatting
- **Comprehensive CI/CD**: Automated quality checks, security scanning, and multi-registry publishing
- **Developer Experience Focus**: One-command setup with `mise` and just-based automation

## 🏗️ Key Components

The project follows a clean separation of concerns:

- **`src/`** - Core Python application code
- **`docker/`** - Multi-stage Docker images (Alpine, Standard, Dev)
- **`templates/`** - CSS styling for different document types
- **`scripts/`** - Essential utilities (convert-pdf.sh, extract-versions.sh, etc.)
- **`justfile`** - Task runner with all development commands
- **`tests/`** - Unit tests and validation
- **`.github/workflows/`** - CI/CD automation

For detailed Docker operations, see the [Docker Management Guide](docs/DOCKER_MANAGEMENT.md).

## 🛠️ Development Environment Setup

### Local Development (Recommended)

This project uses [mise](https://mise.jdx.dev/) for consistent development environments:

```bash
# Install mise (if not already installed)
curl https://mise.jdx.dev/install.sh | sh

# Install project tools (Python 3.13.7, uv latest)
mise install

# Verify tools are available
mise current
```

### Alternative: Manual Setup

If you prefer not to use mise, you can use the provided setup script:

```bash
# Run the development setup script
./scripts/setup-local-env.sh
```

This script will:

- Check for Python 3.13+
- Install uv if needed
- Create a virtual environment
- Install all dependencies
- Setup pre-commit hooks

### Quick Development Setup

```bash
# Install development dependencies and setup pre-commit hooks
just install

# Most common daily workflow
<<<<<<< HEAD
just ci               # Build job pipeline (quality checks)
=======
just ci               # Complete CI pipeline (same as GitHub Actions)
>>>>>>> acfef1cf
just quick            # Quick quality checks for local development
just check            # Thorough pre-commit checks
just format           # Auto-fix formatting issues
just test-docker      # Run Docker tests

# Build and test everything (Docker images, functionality tests)
just build-all && just test-docker

# Convert PDFs for testing
just convert examples/sample-profile.md

# Individual commands for specific needs
just lint-python      # Python linting only
just lint-shell       # Shell script linting
just validate-dockerfiles  # Docker linting
just lint-markdown    # Markdown linting
just format-python    # Python formatting
just format-markdown  # Markdown formatting
```

## 🐳 Efficient Docker Development Workflow

### Why Volume Mounting Matters

The development environment uses **volume mounting** so you can develop Python code without rebuilding the container every time. This is much faster than rebuilding images for code changes.

### Development Environment Setup

```bash
# Build the development environment (one-time setup)
just _build-docker dev

# Start the development environment with volume mounting
just dev-up

# Open a shell in the running container (changes are live)
just dev-shell

# Or run individual commands without entering the container
just convert examples/sample-profile.md -o test.pdf
```

### Daily Development Workflow

**Most Efficient Approach:**

```bash
# 1. Start development environment (first time only)
just dev-up

# 2. In one terminal, watch for changes
just dev-logs

# 3. In another terminal, test your changes
just dev-shell

# Inside the container:
python -m src.ats_pdf_generator.ats_converter --help
python -m src.ats_pdf_generator.ats_converter examples/sample-profile.md -o test.pdf

# 4. Your Python code changes are reflected immediately!
# No container rebuild needed for Python changes
```

### Development Commands Reference

```bash
# Environment Management
just dev-up        # Start development environment
just dev-down      # Stop development environment
just dev-restart   # Restart development environment
just dev-logs      # View live logs
just dev-shell     # Open shell in running container

# Testing Commands
just convert examples/sample-profile.md -o test.pdf                # Convert a test file
just test                                                           # Run unit tests

# Cleanup
just docker-clean                                                   # Clean Docker images
```

### Volume Mounting Benefits

- **Instant Code Changes**: Python changes are reflected immediately
- **No Rebuild Time**: Skip Docker rebuilds during development
- **Full Environment**: Access to all development tools
- **Live Reloading**: Changes are reflected without container restart

### When to Rebuild

You only need to rebuild the development container when:

- Dependencies change (`pyproject.toml` or `uv.lock`)
- System libraries change
- Dockerfile changes
- You want to test the production image

**Note**: The development environment mounts your entire project directory, so all changes to Python files, documentation, and configuration are reflected immediately.

## 🎯 Key Challenges Addressed

### Just-Based Task Runner

**Challenge**: Maintaining consistency between local development and CI/CD environments while reducing duplication.

**Solution**: Implemented a just-based approach where all operations are defined as just recipes called by both local development and CI/CD systems (GitHub Actions). This eliminates duplication and ensures consistent behavior across environments.

**Impact**: Reduced CI/CD complexity, improved local testing capabilities, and easier maintenance of automation workflows.

### Multi-Stage Docker Optimization

**Challenge**: Creating production-ready Docker images that are both secure and minimal while supporting multiple architectures.

**Solution**: Implemented multi-stage builds with separate builder and runtime stages, using `uv` for fast dependency management and non-root users for security. Added BuildKit cache mounts and OCI labels for better performance and traceability.

**Impact**: Reduced image sizes by ~40%, improved build performance with caching, and enhanced security posture.

### Developer Experience Optimization

**Challenge**: Reducing friction for new developers while maintaining comprehensive quality standards.

**Solution**: Integrated `mise` for consistent tooling, created one-command setup with `just install`, and implemented comprehensive pre-commit hooks with automated quality checks.

**Impact**: New developer onboarding time reduced from hours to minutes, with consistent quality standards enforced automatically.

### Development Automation

The project provides comprehensive automation for common development tasks:

- **Quality Assurance**: Automated linting, formatting, security scanning, and testing
- **Docker Operations**: Unified interface for building, testing, and managing container images
- **CI/CD Pipeline**: Automated quality checks, security scanning, and multi-registry publishing
- **Environment Setup**: One-command local development environment configuration

**Available Just Commands**:

<<<<<<< HEAD
- `just ci` - Build job pipeline (quality checks)
=======
- `just ci` - Complete CI pipeline (same as GitHub Actions)
>>>>>>> acfef1cf
- `just quick` - Quick quality checks (~30s)
- `just check` - Pre-commit checks (~3min)
- `just lint` - Run all linting checks
- `just format` - Auto-fix formatting issues
- `just test` - Run all tests
- `just build` - Build standard Docker image
- `just build-all` - Build all Docker image variants
- `just test-docker` - Test all Docker images
- `just security` - Run security scans with Trivy
- `just convert` - Convert Markdown to PDF
- `just publish` - Publish to Docker registries

**Essential Scripts** (kept for specific utilities):

- `./scripts/convert-pdf.sh` - PDF conversion utility
- `./scripts/extract-versions.sh` - Extract tool versions from mise.toml
- `./scripts/benchmark-security-tools.sh` - Security tool performance testing
- `./scripts/setup-local-env.sh` - One-command local development setup

### Architectural Benefits

- **Consistency**: Same just recipes work locally and in CI environments
- **Maintainability**: Changes in one place affect all environments
- **Testability**: Just recipes can be tested independently of CI/CD systems
- **Clarity**: Self-documenting with `just --list` and clear recipe names
- **Reduced Complexity**: GitHub Actions workflows are simple just calls

### Implementation Notes

The just-based approach was chosen to address the common problem of CI/CD logic becoming complex and environment-specific. By implementing all operations as just recipes, the project achieves better testability and reduces the cognitive load of maintaining separate local and CI workflows.

## 🧪 Testing

### Running Tests

```bash
# Run comprehensive quality checks (includes tests)
just ci

# Run quick quality checks (includes tests)
just quick

# Run pre-commit checks
just check

# Run just the tests
just test

# Run tests with coverage
pytest --cov=src tests/

# Run specific test file
pytest tests/test_converter.py

# Run tests with verbose output
pytest -v tests/

# Build and test everything (Docker images, functionality tests)
just build-all && just test-docker
```

### Test Structure

- `tests/test_converter.py` - Unit tests for the main converter
- `justfile` - All development and testing commands
- `just ci` - Build job pipeline (quality checks)

## 🔧 Development Tools

### Code Quality

```bash
# Run build job pipeline (Python, Shell, Security)
just ci

# Run quick quality checks for local development
just quick

# Run pre-commit checks
just check

# Individual quality checks
just lint-python       # Lint Python code
just format            # Format code
just typecheck-python  # Python type checking
just test-docker       # Run Docker tests
just lint-shell        # Lint shell scripts
just validate-dockerfiles  # Lint Dockerfiles
```

### Pre-commit Hooks

The project uses pre-commit hooks to ensure code quality:

```bash
# Install pre-commit hooks
just install

# Run on all files
just pre-commit

# Run specific hook
pre-commit run ruff --all-files
```

## 🐳 Docker Development

### Docker Setup

The project includes Docker tooling that addresses common issues with Docker duplication and early issue detection:

**Key Improvements:**

- ✅ **Reduced duplication** - 70% less code duplication across Dockerfiles
- ✅ **Early issue detection** - Comprehensive local testing before CI
- ✅ **Security scanning** - Automated vulnerability scanning
- ✅ **Better maintainability** - Automated Dockerfile generation

### Docker Development Tools

```bash
# Build and test all Docker images
just build-all && just test-docker
```

### Image Architecture

The project uses multi-stage Docker builds to create optimized production images:

| Variant | Size | Base | Architecture | Use Case |
|---------|------|------|--------------|----------|
| `standard` | ~577MB | Python 3.13-slim | Multi-stage build | **Production** - Best compatibility |
| `alpine` | ~523MB | Python 3.13-alpine | Multi-stage build | Minimal size, resource-constrained |
| `dev` | ~1.4GB | Python 3.13-slim | Single-stage | Development with all tools |

### Multi-Stage Build Strategy

**Builder Stage:**

- Installs build dependencies (gcc, pkg-config, development libraries)
- Uses `uv` for fast Python dependency management
- Creates virtual environment with all required packages

**Runtime Stage:**

- Minimal runtime dependencies only
- Copies virtual environment from builder stage
- Non-root user for security
- Optimized for production deployment

### Building Images

```bash
# Build development image
just _build-docker dev

# Build and test everything (all images + functionality tests)
just build-all && just test-docker

# Build standard image (default)
just build

# Manual builds (if needed)
just _build-docker standard
just _build-docker alpine
just _build-docker dev
```

### Development with Docker

**Note**: The development Docker image is not built in CI to optimize resource usage on free tiers. Developers should build it locally when needed.

```bash
# Build development container locally
just _build-docker dev

# Run development shell
just docker-shell
```

The development image includes:

- All development dependencies (ruff, mypy, pytest, pre-commit)
- Development tools and utilities
- Git configuration for pre-commit hooks
- Shell aliases for common development tasks

**CI Optimization**: Only production images (alpine, standard) are built and published in CI. The dev Dockerfile is validated for syntax correctness but not built to save ~14.5 minutes per CI run.

### Docker Compose for Development

The project includes Docker Compose files for easy development and testing:

```bash
# Start development environment
docker-compose -f docker/docker-compose.yml --profile dev up -d

# Run a conversion using compose
docker-compose -f docker/docker-compose.yml run --rm ats-converter input.md -o output.pdf

# Stop development environment
docker-compose -f docker/docker-compose.yml down
```

**Available Services:**

- `ats-converter`: Production service for document conversion
- `ats-converter-dev`: Development service with debug mode enabled
- `ats-convert-task`: Task-focused service for one-off conversions

**Note**: For most development tasks, use the just commands instead:

```bash
just convert examples/sample-profile.md  # PDF conversion
just build-all && just test-docker  # Build and test everything
```

### Docker Usage Guide

#### Quick Start Examples

**Simple Conversion:**

```bash
# Run a single conversion using the standard image
docker run --rm \
  -v $PWD/examples:/app/input \
  -v $PWD/output:/app/output \
  ats-pdf-generator:standard \
  /app/input/sample-profile.md -o /app/output/profile.pdf
```

**Using Docker Compose:**

```bash
# Build and run conversion service
cd docker
docker-compose up --build ats-converter

# Run task-focused service for one-off conversions
docker-compose run --rm ats-convert-task /app/input/sample-profile.md -o /app/output/profile.pdf

# Development environment
docker-compose --profile dev up ats-converter-dev
```

#### Volume Mounts

The improved Docker setup uses specific volume mounts to avoid conflicts:

```yaml
volumes:
  - ./examples:/app/input    # Input files
  - ./output:/app/output     # Output PDFs
```

For development:

```yaml
volumes:
  - .:/workspace            # Full project access
```

#### Build Arguments

All images support build-time labels:

```bash
docker build \
  --build-arg GIT_SHA=$(git rev-parse HEAD) \
  -f docker/Dockerfile.standard \
  -t ats-pdf-generator:standard .
```

#### Multi-Architecture Support

Images are built for both `linux/amd64` and `linux/arm64`:

```bash
docker buildx build \
  --platform linux/amd64,linux/arm64 \
  -f docker/Dockerfile.standard \
  -t ats-pdf-generator:standard .
```

#### Development Workflow

```bash
# Start development environment
cd docker
docker-compose --profile dev up -d ats-converter-dev

# Access development container
docker exec -it ats-document-converter-dev bash

# Run development commands
ruff check .
mypy src/
pytest
```

#### Profiles

- **Default**: Production conversion services
- **dev**: Development environment with tools
- **task**: Task-focused services for one-off conversions

#### Environment Variables

- `PYTHONUNBUFFERED=1`: Ensure logs appear immediately
- `LC_ALL=C.UTF-8`: Unicode support
- `LANG=C.UTF-8`: Unicode support
- `DEBUG=1`: Enable debug mode (dev profile only)

#### Security Features

- Non-root user (`converter`) in runtime images
- Minimal attack surface with slim base images
- Regular security scanning with Trivy
- No secrets or credentials baked into images

#### BuildKit Features

The Dockerfiles use BuildKit features for improved build performance:

- Build cache mounts for apt packages
- Multi-stage builds for smaller final images
- Parallel build stages
- Optimized layer caching

Enable BuildKit:

```bash
export DOCKER_BUILDKIT=1
```

#### Tips

1. **Use specific tags** in production instead of `latest`
2. **Mount only necessary directories** to avoid file conflicts
3. **Use the task profile** for one-off conversions
4. **Use the dev profile** for development work
5. **Check logs** with `docker-compose logs` if conversion fails

## 🔍 Debugging

### Local Debugging

```bash
# Run with debug output
python -m src.ats_converter --debug input.md

# Run with verbose logging
python -m src.ats_converter --verbose input.md
```

### Docker Debugging

```bash
# Run container with debug mode
docker run --rm -v $(pwd):/app ats-pdf-generator:dev --debug input.md

# Access container shell
docker run --rm -it -v $(pwd):/app ats-pdf-generator:dev /bin/bash
```

## 📦 Dependencies

### Core Dependencies

Key dependencies managed by `pyproject.toml`:

- **pandoc**: Universal document converter (handles Markdown → HTML)
- **weasyprint**: HTML/CSS to PDF generation (replaces LaTeX for better control)
- **click**: Command-line interface framework
- **pytest**: Testing framework

### Development Dependencies

- **ruff**: Fast Python linter and formatter (replaces black + flake8)
- **mypy**: Static type checking
- **pre-commit**: Git hooks for code quality
- **pytest-cov**: Test coverage reporting

### Dependency Management Strategy

The project uses `uv` for dependency management, chosen for its superior performance in containerized environments and faster builds. This decision was made after evaluating pip's limitations in multi-stage Docker builds.

## 🚀 Release Process

### Version Management

The project uses [Semantic Versioning](https://semver.org/):

1. **Patch releases** (1.0.1): Bug fixes
2. **Minor releases** (1.1.0): New features, backward compatible
3. **Major releases** (2.0.0): Breaking changes

### Release Checklist

- [ ] Update version in `pyproject.toml`
- [ ] Update `CHANGELOG.md` with new features/fixes
- [ ] Test all functionality thoroughly (run `just ci` and `just build-all && just test-docker`)
- [ ] Update documentation if needed
- [ ] Create git tag: `git tag v1.2.3`
- [ ] Push tag: `git push origin v1.2.3`
- [ ] GitHub Actions automatically builds and publishes Docker images using `just publish`

### Automated Release Process

Once a tag is pushed, GitHub Actions will:

1. **Build and Push Multi-Platform Images**:
   - Builds both `Dockerfile.standard` and `Dockerfile.alpine` variants
   - Supports `linux/amd64` and `linux/arm64` platforms
   - Pushes to both Docker Hub and GitHub Container Registry
   - Tags with version (e.g., `v1.2.3`) and `latest`

2. **Create GitHub Release**:
   - Automatically generates changelog from git commits (requires conventional commit format)
   - Creates a release with Docker pull instructions
   - Includes usage examples and links to documentation

3. **Update Docker Hub**:
   - Updates Docker Hub repository description
   - Syncs README.md content to Docker Hub

## 📊 Performance Characteristics

### Build Performance

- **Docker Build Time**: ~2-3 minutes (with cache)
- **Local Development Setup**: ~30 seconds (with mise)
- **CI/CD Pipeline**: ~5-8 minutes (quality checks + builds)

### Runtime Performance

- **PDF Conversion Speed**: ~1-5 seconds per document
- **Memory Usage**: ~128-256MB during conversion
- **Image Size**: 523-577MB (production images)
- **Startup Time**: <1 second (container startup)

### Quality Metrics

- **PDF Output**: Professional, ATS-optimized formatting
- **Font Rendering**: Consistent across platforms
- **File Size**: Optimized for email attachments

## 🔄 Continuous Integration

The project uses GitHub Actions with a script-first approach for automated quality checks and deployment:

### CI Workflow (`ci.yml`)

- **Security Scanning**: Runs Trivy security scan via GitHub Action
<<<<<<< HEAD
- **Quality Checks**: Runs `just ci` (Python, Shell, Markdown)
=======
- **Quality Checks**: Runs `just ci` (Python, Shell, Docker, Markdown)
>>>>>>> acfef1cf
- **Docker Testing**: Runs `just _ci-build-docker && just _ci-test-docker` (Docker builds and tests)
- **Docker Validation**: Validates Dockerfiles with hadolint

### Release Workflow (`release.yml`)

- **Multi-Registry Publishing**: Uses `just publish` for Docker Hub and GitHub Container Registry
- **Multi-Variant Support**: Publishes standard and alpine image variants (dev variant validated for syntax only)
- **Release Creation**: Automatically creates GitHub releases with changelog

### CI/CD Architecture Decisions

**Just-Based Approach**: All CI/CD logic is implemented in just recipes rather than YAML, making it easier to test locally and maintain consistency across environments.

**Multi-Registry Publishing**: Images are published to both Docker Hub and GitHub Container Registry to provide redundancy and different access patterns.

**Automated Release Management**: Uses conventional commits and automated changelog generation to reduce manual release overhead.

**When checks run:**

- ✅ **Quality & Build**: On push to main branch and pull requests
- ✅ **Publish**: On push to main branch (latest images)
- ✅ **Release**: On tag pushes (v*) with versioned images
- ✅ **Pre-commit hooks**: Local development

## 🎯 Technical Decisions & Trade-offs

### Architecture Choices

**WeasyPrint vs LaTeX**: Chose WeasyPrint for better CSS control and consistent rendering across platforms, at the cost of some LaTeX typography features. This decision prioritized user experience and maintainability over advanced typography capabilities.

**Multi-stage Docker builds**: Optimized for production image size and security, but increased build complexity. The trade-off was worth it for the ~40% size reduction and improved security posture.

**Just-based CI/CD**: Improved maintainability and testability, but required more upfront just recipe development. This approach eliminated the common problem of CI/CD logic becoming complex and environment-specific.

**uv vs pip**: Faster dependency resolution and better Docker compatibility, but newer tool with smaller ecosystem. Chosen for its superior performance in containerized environments and faster builds.

### Implementation Trade-offs

**Bullet Point Handling**: Implemented custom preprocessing to handle various bullet formats, trading simplicity for user convenience.

**CSS Template System**: Separate CSS files for different document types, increasing maintainability but requiring more files.

**Docker Image Variants**: Multiple image variants (standard, alpine) provide flexibility but increase maintenance overhead.

### Lessons Learned

- **Dependency Management**: Version pinning in Dockerfiles caused more problems than it solved
- **Just Recipe Organization**: Clear naming and self-documenting recipes significantly improved developer experience
- **Multi-stage Builds**: Proper virtual environment handling required careful PATH management
- **CI/CD Simplification**: Just-based approach reduced GitHub Actions complexity significantly

## 📚 Additional Resources

- [Examples](examples/) - Sample input and output files
- [GitHub Issues](https://github.com/dohdalabs/ats-pdf-generator/issues) - Bug reports and feature requests
- [GitHub Discussions](https://github.com/dohdalabs/ats-pdf-generator/discussions) - Community Q&A

## 🔗 Related Projects

- [Pandoc](https://github.com/jgm/pandoc) - Universal document converter
- [WeasyPrint](https://github.com/Kozea/WeasyPrint) - HTML/CSS to PDF library
- [Resume.md](https://github.com/mikepqr/resume.md) - Markdown resume generator<|MERGE_RESOLUTION|>--- conflicted
+++ resolved
@@ -65,11 +65,7 @@
 just install
 
 # Most common daily workflow
-<<<<<<< HEAD
-just ci               # Build job pipeline (quality checks)
-=======
 just ci               # Complete CI pipeline (same as GitHub Actions)
->>>>>>> acfef1cf
 just quick            # Quick quality checks for local development
 just check            # Thorough pre-commit checks
 just format           # Auto-fix formatting issues
@@ -207,11 +203,7 @@
 
 **Available Just Commands**:
 
-<<<<<<< HEAD
-- `just ci` - Build job pipeline (quality checks)
-=======
 - `just ci` - Complete CI pipeline (same as GitHub Actions)
->>>>>>> acfef1cf
 - `just quick` - Quick quality checks (~30s)
 - `just check` - Pre-commit checks (~3min)
 - `just lint` - Run all linting checks
@@ -667,11 +659,7 @@
 ### CI Workflow (`ci.yml`)
 
 - **Security Scanning**: Runs Trivy security scan via GitHub Action
-<<<<<<< HEAD
-- **Quality Checks**: Runs `just ci` (Python, Shell, Markdown)
-=======
 - **Quality Checks**: Runs `just ci` (Python, Shell, Docker, Markdown)
->>>>>>> acfef1cf
 - **Docker Testing**: Runs `just _ci-build-docker && just _ci-test-docker` (Docker builds and tests)
 - **Docker Validation**: Validates Dockerfiles with hadolint
 
